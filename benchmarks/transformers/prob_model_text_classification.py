# os.environ["XLA_PYTHON_CLIENT_PREALLOCATE"] = "true"
# os.environ["XLA_PYTHON_CLIENT_MEM_FRACTION"] = ".95"
# import tensorflow as tf
# tf.config.experimental.set_visible_devices([], "GPU")
# os.environ["XLA_PYTHON_CLIENT_ALLOCATOR"] = "platform"

import argparse
import copy
import json
import logging
import os
import pathlib
import tarfile
from typing import (
    List,
    Optional,
    Union,
)

from datasets import (
    DatasetDict,
    load_dataset,
)
import jax.numpy as jnp
import jax.random
import optax
from transformers import (
    AutoTokenizer,
    FlaxAutoModelForSequenceClassification,
)

from fortuna.data.dataset.huggingface_datasets import (
    HuggingFaceSequenceClassificationDataset,
)
from fortuna.metric.classification import (
    accuracy,
    expected_calibration_error,
)
<<<<<<< HEAD
from fortuna.model_editor import ProbitModelEditor
=======
>>>>>>> e2b85353
from fortuna.prob_model import (
    ADVIPosteriorApproximator,
    DeepEnsemblePosteriorApproximator,
    FitCheckpointer,
    FitConfig,
    FitMonitor,
    FitOptimizer,
    FitProcessor,
    LaplacePosteriorApproximator,
    MAPPosteriorApproximator,
    ProbClassifier,
    SGHMCPosteriorApproximator,
    SNGPPosteriorApproximator,
    SWAGPosteriorApproximator,
)
from fortuna.prob_model.fit_config.hyperparameters import FitHyperparameters
from fortuna.prob_model.posterior.posterior_approximations import (
    ADVI_NAME,
    DEEP_ENSEMBLE_NAME,
    LAPLACE_NAME,
    MAP_NAME,
    SGHMC_NAME,
    SNGP_NAME,
    SWAG_NAME,
)
from fortuna.prob_model.posterior.sgmcmc.sgmcmc_preconditioner import (
    identity_preconditioner,
    rmsprop_preconditioner,
)
from fortuna.prob_model.posterior.sgmcmc.sgmcmc_step_schedule import (
    constant_schedule,
    cosine_schedule,
    polynomial_schedule,
)
from fortuna.prob_model.posterior.sngp.sngp_callback import ResetCovarianceCallback
from fortuna.prob_model.posterior.sngp.transformers import (
    FlaxAutoSNGPModelForSequenceClassification,
)
from fortuna.prob_model.prior import IsotropicGaussianPrior
from fortuna.utils.optimizer import (
    decay_mask_without_layer_norm_fn,
    linear_scheduler_with_warmup,
)

LAST_LAYER_APPROXIMATORS = [LAPLACE_NAME, ADVI_NAME, SGHMC_NAME]

logger = logging.getLogger(__name__)


def setup_logging() -> None:
    logging.basicConfig(format="%(asctime)s | %(name)s | %(levelname)s | %(message)s")
    logger = logging.getLogger()
    logger.setLevel(logging.INFO)


def strbool(s: Union[str, int, bool]) -> bool:
    if isinstance(s, (int, bool)):
        return s
    return s.lower() not in ("false", "f", "n", "0")


def str2list(s: str) -> Optional[List[str]]:
    if s is None:
        return None
    return s.split(",")


def unpack_model_tar(model_ckpt_path: pathlib.Path) -> pathlib.Path:
    """
    Untar a tar.gz object

    Args:
        model_data_dir (str): a local file system path that points to the `tar.gz` archive
        containing the model ckpts.
    Returns:
        model_dir (str): the directory that contains the uncompress model checkpoint files
    """
    model_dir = model_ckpt_path.parent
    # untar the model
    tar = tarfile.open(str(model_ckpt_path))
    tar.extractall(model_dir)
    tar.close()
    return model_dir


if __name__ == "__main__":
    setup_logging()

    parser = argparse.ArgumentParser(description="Transformers fine tuning")
    # channels
    parser.add_argument("--model_dir", type=str, default=os.environ.get("SM_MODEL_DIR"))
    parser.add_argument(
        "--output-data-dir", type=str, default=os.environ.get("SM_OUTPUT_DATA_DIR")
    )
    parser.add_argument(
        "--load-model-dir", type=str, default=os.environ.get("SM_CHANNEL_LOADMODEL")
    )
    parser.add_argument(
        "--train-data-dir", type=str, default=os.environ.get("SM_CHANNEL_TRAIN")
    )
    parser.add_argument(
        "--validation-data-dir",
        type=str,
        default=os.environ.get("SM_CHANNEL_VALIDATION"),
    )
    parser.add_argument(
        "--test-data-dir", type=str, default=os.environ.get("SM_CHANNEL_TEST")
    )

    # general
    parser.add_argument("--job_type", type=str, default="train_and_eval")
    parser.add_argument("--seed", type=int, default=42)
    parser.add_argument("--disable_jit", type=strbool, default=False)
    parser.add_argument("--devices", type=int, default=-1)
    # data
    parser.add_argument("--dataset_name", type=str, default="imdb")
    parser.add_argument("--task_name", type=str, default=None)
    parser.add_argument("--text_columns", type=str2list, default=("text",))
    parser.add_argument("--target_column", type=str, nargs="+", default="label")
    parser.add_argument("--num_labels", type=int, default=2)
    parser.add_argument("--train_split", type=str, default="train")
    parser.add_argument(
        "--validation_split", type=str, default="test[:25%]+test[-25%:]"
    )
    parser.add_argument("--test_split", type=str, default="test[25%:75%]")
    parser.add_argument("--ood_dataset_name", type=str, default="yelp_polarity")
    parser.add_argument("--ood_task_name", type=str, default=None)
    parser.add_argument("--ood_text_columns", type=str2list, default=None)
    parser.add_argument("--ood_target_column", type=str, default=None)
    parser.add_argument("--ood_test_split", type=str, default="test[:50%]")
    # trainer/model
    parser.add_argument("--model_name_or_path", type=str, default="bert-base-cased")
    parser.add_argument("--per_device_train_batch_size", type=int, default=32)
    parser.add_argument("--per_device_eval_batch_size", type=int, default=32)
    parser.add_argument("--num_train_epochs", type=int, default=1)
    parser.add_argument("--tokenizer_max_length", type=int, default=128)
    parser.add_argument("--gradient_accumulation_steps", type=int, default=None)
    parser.add_argument("--gradient_checkpointing", type=strbool, default=False)
    parser.add_argument("--max_grad_norm", type=float, default=1.0)
    parser.add_argument("--half_precision", type=strbool, default=False)
    # posterior approximation
    parser.add_argument("--posterior_approximator_name", type=str, default="map")
    parser.add_argument("--last_layer_only", type=strbool, default=False)
    parser.add_argument("--prior_log_var", type=float, default=20.0)
    parser.add_argument("--n_posterior_samples", type=int, default=30)
    # posterior approximation - sngp only
    parser.add_argument(
        "--sngp_mean_field_factor",
        type=float,
        default=1.0,
        help="The scale factor for mean-field approximation, used to adjust (at inference time) the influence of posterior variance in posterior mean approximation.",
    )
    parser.add_argument(
        "--sngp_spectral_norm_bound",
        type=float,
        default=0.95,
        help="Multiplicative constant to threshold the normalization.Usually under normalization, the singular value will converge to this value.",
    )
    # posterior approximation - swag only
    parser.add_argument(
        "--swag_rank",
        type=float,
        default=2,
        help="SWAG approximates the posterior with a Gaussian distribution. The Gaussian's covariance matrix is formed by"
        " a diagonal matrix, and a low-rank empirical approximation. This argument defines the rank of the low-rank"
        "empirical covariance approximation. It must be at least 2.",
    )
    # posterior approximation - sgmcmc only
    parser.add_argument("--sgmcmc_n_thinning", type=int, default=100)
    parser.add_argument("--sgmcmc_burnin_length", type=int, default=0)
    parser.add_argument("--sgmcmc_step_schedule", type=str, default="constant")
    parser.add_argument("--sgmcmc_init_step_size", type=float, default=1e-5)
    parser.add_argument("--sgmcmc_polynomial_schedule_a", type=float, default=1)
    parser.add_argument("--sgmcmc_polynomial_schedule_b", type=float, default=1)
    parser.add_argument("--sgmcmc_polynomial_schedule_gamma", type=float, default=0.55)
    parser.add_argument("--sgmcmc_preconditioner", type=strbool, default=False)
    parser.add_argument("--sghmc_momentum_decay", type=float, default=0.01)
    # model editor
    parser.add_argument("--enable_probit_model_editor", type=strbool, default=False)
    parser.add_argument("--probit_init_log_var", type=float, default=-5)
    parser.add_argument("--probit_stop_gradient", type=strbool, default=False)
    parser.add_argument("--probit_last_layer_only", type=strbool, default=False)
    # optimizer
    parser.add_argument("--learning_rate", type=float, default=2e-5)
    parser.add_argument("--adam_eps", type=float, default=1e-8)
    parser.add_argument("--adam_b1", type=float, default=0.9)
    parser.add_argument("--adam_b2", type=float, default=0.999)
    parser.add_argument("--weight_decay", type=float, default=0.01)
    parser.add_argument("--num_warmup_steps", type=int, default=0)
    # checkpoint
    parser.add_argument("--keep_top_n_checkpoints", type=int, default=1)
    parser.add_argument("--save_every_n_steps", type=int, default=2000)
    parser.add_argument("--early_stopping_mode", type=str, default="min")
    parser.add_argument("--early_stopping_patience", type=int, default=5)
    parser.add_argument(
        "--early_stopping_monitor", type=str, default="validation_loss_epoch"
    )

    args = parser.parse_args()
    rng = jax.random.PRNGKey(args.seed)

    try:
        logger.info(list(pathlib.Path(args.load_model_dir).rglob("*")))
        restore_checkpoint_path = unpack_model_tar(
            list(pathlib.Path(args.load_model_dir).rglob("*"))[0]
        )
        logger.info(list(pathlib.Path(restore_checkpoint_path).rglob("*")))
    except:
        logger.info("No checkpoint to restore")
        restore_checkpoint_path = None

    tokenizer = AutoTokenizer.from_pretrained(args.model_name_or_path)

    ### DATASET
    datasets = DatasetDict(
        {
            "train": load_dataset(
                args.dataset_name, name=args.task_name, split=args.train_split
            ),
            "validation": load_dataset(
                args.dataset_name, name=args.task_name, split=args.validation_split
            ),
            "test": load_dataset(
                args.dataset_name, name=args.task_name, split=args.test_split
            ),
        }
    )
    for k, v in datasets.items():
        unique_labels_set = len(v.unique("label"))
        if unique_labels_set != args.num_labels:
            raise ValueError(
                f"the {k} set has {unique_labels_set} unique labels but was expecting {args.num_labels}."
            )

    hf_dataset = HuggingFaceSequenceClassificationDataset(
        tokenizer=tokenizer,
        padding="max_length",
        max_length=args.tokenizer_max_length,
        num_unique_labels=args.num_labels,
    )
    datasets = hf_dataset.get_tokenized_datasets(
        datasets,
        text_columns=args.text_columns
        if not isinstance(args.text_columns, str)
        else (args.text_columns,),
        target_column=args.target_column,
    )
    train_data_loader = hf_dataset.get_data_loader(
        datasets["train"],
        per_device_batch_size=args.per_device_train_batch_size,
        shuffle=True,
        drop_last=True,
        rng=rng,
    )
    val_data_loader = hf_dataset.get_data_loader(
        datasets["validation"],
        per_device_batch_size=args.per_device_eval_batch_size,
        shuffle=False,
        drop_last=False,
        rng=rng,
    )
    test_data_loader = hf_dataset.get_data_loader(
        datasets["test"],
        per_device_batch_size=args.per_device_eval_batch_size,
        shuffle=False,
        drop_last=False,
        rng=rng,
        verbose=True,
    )

    total_train_batch_size = args.per_device_train_batch_size * jax.local_device_count()
    logger.info(
        f"Dataset stats: \n"
        f"total_train_batch_size={total_train_batch_size}, "
        f"n_samples={train_data_loader.size}, "
        f"steps_per_epoch={train_data_loader.size // total_train_batch_size}"
    )

    ### MODEL
    model_kwargs = {"num_labels": args.num_labels}
    if args.half_precision:
        model_kwargs.update({"dtype": jnp.bfloat16})
    try:
        if args.posterior_approximator_name == SNGP_NAME:
            model = FlaxAutoSNGPModelForSequenceClassification.from_pretrained(
                args.model_name_or_path,
                **model_kwargs,
                spectral_norm_bound=args.sngp_spectral_norm_bound,
            )
        else:
            model = FlaxAutoModelForSequenceClassification.from_pretrained(
                args.model_name_or_path, **model_kwargs
            )
    except OSError:
        model = FlaxAutoModelForSequenceClassification.from_pretrained(
            args.model_name_or_path, from_pt=True, **model_kwargs
        )
    if args.gradient_checkpointing:
        try:
            model.enable_gradient_checkpointing()
        except NotImplementedError as e:
            logger.warning(e.args[0])

    optimizer = optax.adamw(
        learning_rate=linear_scheduler_with_warmup(
            learning_rate=args.learning_rate,
            num_inputs_train=len(datasets["train"]),
            train_total_batch_size=total_train_batch_size,
            num_train_epochs=args.num_train_epochs,
            num_warmup_steps=args.num_warmup_steps,
        ),
        b1=args.adam_b1,
        b2=args.adam_b2,
        eps=args.adam_eps,
        weight_decay=args.weight_decay,
        mask=decay_mask_without_layer_norm_fn,
    )

    if args.sgmcmc_step_schedule == "constant":
        sgmcmc_step_schedule = constant_schedule(
            args.sgmcmc_init_step_size,
        )
    elif args.sgmcmc_step_schedule == "cosine":
        steps_per_epoch = train_data_loader.size // total_train_batch_size
        sgmcmc_step_schedule = cosine_schedule(
            args.sgmcmc_init_step_size,
            total_steps=steps_per_epoch,
        )
    elif args.sgmcmc_step_schedule == "polynomial":
        sgmcmc_step_schedule = polynomial_schedule(
            a=args.sgmcmc_polynomial_schedule_a,
            b=args.sgmcmc_polynomial_schedule_b,
            gamma=args.sgmcmc_polynomial_schedule_gamma,
        )
    else:
        raise ValueError(f"Unknown SGMCMC step schedule {args.sgmcmc_step_schedule}.")

    if args.sgmcmc_preconditioner:
        sgmcmc_preconditioner = rmsprop_preconditioner()
    else:
        sgmcmc_preconditioner = identity_preconditioner()

    posterior_approximations = {
        SWAG_NAME: SWAGPosteriorApproximator(rank=args.swag_rank),
        MAP_NAME: MAPPosteriorApproximator(),
        DEEP_ENSEMBLE_NAME: DeepEnsemblePosteriorApproximator(),
        ADVI_NAME: ADVIPosteriorApproximator(),
        LAPLACE_NAME: LaplacePosteriorApproximator(),
        SNGP_NAME: SNGPPosteriorApproximator(
            output_dim=args.num_labels, mean_field_factor=args.sngp_mean_field_factor
        ),
        SGHMC_NAME: SGHMCPosteriorApproximator(
            n_samples=args.n_posterior_samples,
            n_thinning=args.sgmcmc_n_thinning,
            burnin_length=args.sgmcmc_burnin_length,
            momentum_decay=args.sghmc_momentum_decay,
            step_schedule=sgmcmc_step_schedule,
            preconditioner=sgmcmc_preconditioner,
        ),
    }

    model_editor = None
    if args.enable_probit_model_editor:
        probit_freeze_fun = lambda p, v: True if "classifier" in p else False if args.probit_last_layer_only else None
        model_editor = ProbitModelEditor(
            freeze_fun=probit_freeze_fun,
            init_log_var=args.probit_init_log_var,
            stop_gradient=args.probit_stop_gradient
        )

    ### TRAINING
    prob_model = ProbClassifier(
        model=model,
        posterior_approximator=posterior_approximations[
            args.posterior_approximator_name
        ],
        prior=IsotropicGaussianPrior(log_var=args.prior_log_var),
        output_calibrator=None,
<<<<<<< HEAD
        model_editor=model_editor,
=======
>>>>>>> e2b85353
    )

    fit_config = FitConfig(
        hyperparameters=FitHyperparameters(
            max_grad_norm=args.max_grad_norm,
            gradient_accumulation_steps=args.gradient_accumulation_steps,
        ),
        monitor=FitMonitor(
            disable_training_metrics_computation=False,
            metrics=(accuracy,),
            # early_stopping_monitor="val_loss",
            # early_stopping_patience=1,
        ),
        processor=FitProcessor(disable_jit=args.disable_jit, devices=args.devices),
        optimizer=FitOptimizer(
            method=optimizer,
            n_epochs=args.num_train_epochs,
        ),
        checkpointer=FitCheckpointer(
            save_checkpoint_dir=args.output_data_dir,
            save_every_n_steps=args.save_every_n_steps,
            keep_top_n_checkpoints=args.keep_top_n_checkpoints,
            restore_checkpoint_path=restore_checkpoint_path,
        ),
        callbacks=[
            ResetCovarianceCallback(
                precision_matrix_key_name="precision_matrix", ridge_penalty=1
            )
        ]
        if args.posterior_approximator_name == SNGPPosteriorApproximator
        else None,
    )

    if args.last_layer_only:
        if args.model_name_or_path == "roberta-base":
            freeze_fun = (
                lambda path, v: "trainable" if "classifier" in path else "frozen"
            )
        elif args.model_name_or_path.startswith("bert-"):
            freeze_fun = (
                lambda path, v: "trainable"
                if ("classifier" in path or "pooler" in path)
                else "frozen"
            )
        else:
            raise ValueError(
                f"Unknown model for last layer training: {args.model_name_or_path}."
            )

        if args.posterior_approximator_name in LAST_LAYER_APPROXIMATORS:
            last_layer_optimizer = FitOptimizer(
                method=optimizer, n_epochs=args.num_train_epochs, freeze_fun=freeze_fun
            )
            if restore_checkpoint_path is not None:
                fit_config.optimizer = last_layer_optimizer
                train_kwargs = {"fit_config": fit_config}
            else:
                map_fit_config = copy.copy(fit_config)
                map_fit_config.checkpointer = FitCheckpointer()
                fit_config.optimizer = last_layer_optimizer
                train_kwargs = {
                    "map_fit_config": map_fit_config,
                    "fit_config": fit_config,
                }
        else:
            raise ValueError(
                f"Last layer approximation is supported only for {LAST_LAYER_APPROXIMATORS}."
            )
    else:
        train_kwargs = {"fit_config": fit_config}

    if args.num_train_epochs > 0:
        status = prob_model.train(
            train_data_loader=train_data_loader,
            val_data_loader=val_data_loader,
            calib_data_loader=None,
            **train_kwargs,
        )
    elif restore_checkpoint_path is not None:
        prob_model.load_state(restore_checkpoint_path)
    else:
        raise ValueError(
            "Either restore_checkpoint_path or num_train_epochs > 0 should be specified."
        )

    if args.enable_probit_model_editor:
        logger.info(
            f"Probit log-variance: {prob_model.posterior.state.get().params['model_editor']['params']['log_var']}"
        )

    ### IN-D PERFORMANCE
    test_inputs_loader = test_data_loader.to_inputs_loader()
    test_targets = test_data_loader.to_array_targets()
    test_means = prob_model.predictive.mean(
        inputs_loader=test_inputs_loader, n_posterior_samples=args.n_posterior_samples
    )
    pathlib.Path(args.output_data_dir).mkdir(exist_ok=True, parents=True)
    jnp.savez(
        pathlib.Path(args.output_data_dir) / "test_arrays",
        probs=test_means,
        targets=test_targets,
    )
    test_modes = prob_model.predictive.mode(
        inputs_loader=test_inputs_loader,
        means=test_means,
        n_posterior_samples=args.n_posterior_samples,
    )

    ind_acc = accuracy(preds=test_modes, targets=test_targets)
    ind_ece = expected_calibration_error(
        preds=test_modes,
        probs=test_means,
        targets=test_targets,
    )
    logger.info(f"IND Test accuracy: {ind_acc}")
    logger.info(f"IND ECE: {ind_ece}")

    ### OOD PERFORMANCE
    datasets = DatasetDict(
        {
            "test": load_dataset(
                args.ood_dataset_name,
                name=args.ood_task_name,
                split=args.ood_test_split,
            )
        }
    )
    rng = jax.random.PRNGKey(args.seed)
    datasets = hf_dataset.get_tokenized_datasets(
        datasets,
        text_columns=args.ood_text_columns or args.text_columns,
        target_column=args.ood_target_column or args.target_column,
    )
    test_data_loader = hf_dataset.get_data_loader(
        datasets["test"],
        per_device_batch_size=args.per_device_eval_batch_size,
        shuffle=False,
        drop_last=False,
        rng=rng,
        verbose=True,
    )

    test_inputs_loader = test_data_loader.to_inputs_loader()
    test_means = prob_model.predictive.mean(
        inputs_loader=test_inputs_loader, n_posterior_samples=args.n_posterior_samples
    )
    test_modes = prob_model.predictive.mode(
        inputs_loader=test_inputs_loader,
        means=test_means,
        n_posterior_samples=args.n_posterior_samples,
    )

    test_targets = test_data_loader.to_array_targets()
    ood_acc = accuracy(preds=test_modes, targets=test_targets)
    ood_ece = expected_calibration_error(
        preds=test_modes,
        probs=test_means,
        targets=test_targets,
    )
    logger.info(f"OOD Test accuracy: {ood_acc}")
    logger.info(f"OOD ECE: {ood_ece}")

    results = {
        "ind_dataset": args.dataset_name,
        "ood_dataset": args.ood_dataset_name,
        "ind_acc": float(ind_acc),
        "ind_ece": float(ind_ece),
        "ood_acc": float(ood_acc),
        "ood_ece": float(ood_ece),
    }
    logger.info(results)
    json.dump(results, (pathlib.Path(args.output_data_dir) / "results.json").open("w"))

    logger.info(
        f"Saved artifacts at {args.output_data_dir}:\n {list(pathlib.Path(args.output_data_dir).rglob('*'))}"
    )<|MERGE_RESOLUTION|>--- conflicted
+++ resolved
@@ -36,10 +36,7 @@
     accuracy,
     expected_calibration_error,
 )
-<<<<<<< HEAD
 from fortuna.model_editor import ProbitModelEditor
-=======
->>>>>>> e2b85353
 from fortuna.prob_model import (
     ADVIPosteriorApproximator,
     DeepEnsemblePosteriorApproximator,
@@ -418,10 +415,7 @@
         ],
         prior=IsotropicGaussianPrior(log_var=args.prior_log_var),
         output_calibrator=None,
-<<<<<<< HEAD
-        model_editor=model_editor,
-=======
->>>>>>> e2b85353
+        model_editor=model_editor
     )
 
     fit_config = FitConfig(
