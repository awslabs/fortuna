import abc
import collections
import logging
from functools import partial
from typing import Any, Callable, Dict, List, Optional, Tuple, Union

import jax
import jax.numpy as jnp
from flax import jax_utils
from flax.core import FrozenDict
from flax.training.common_utils import stack_forest
from jax import lax, random, value_and_grad
from jax._src.prng import PRNGKeyArray
from jax.tree_util import tree_map
from optax._src.base import PyTree
from tqdm import trange
from tqdm.std import tqdm as TqdmDecorator

from fortuna.data.loader import DataLoader
<<<<<<< HEAD
from fortuna.prob_model.callbacks.base import Callback
=======
from fortuna.training.callback import Callback
>>>>>>> 8a99e5b6
from fortuna.training.mixin import (InputValidatorMixin,
                                    WithCheckpointingMixin,
                                    WithEarlyStoppingMixin)
from fortuna.training.train_state import TrainState
from fortuna.typing import Array, Batch, Path, Status, CalibParams, CalibMutable, Mutable, Params
from fortuna.utils.builtins import HashableMixin


class TrainerABC(
    HashableMixin,
    WithCheckpointingMixin,
    WithEarlyStoppingMixin,
    InputValidatorMixin,
    metaclass=abc.ABCMeta,
):
    def __init__(
        self,
        *args,
        predict_fn: Callable[[jnp.ndarray], jnp.ndarray],
        uncertainty_fn: Optional[Callable[[jnp.ndarray], jnp.ndarray]] = None,
        save_checkpoint_dir: Optional[Path] = None,
        save_every_n_steps: Optional[int] = None,
        keep_top_n_checkpoints: int = 2,
        disable_training_metrics_computation: bool = False,
        eval_every_n_epochs: int = 1,
        **kwargs,
    ):
        super(TrainerABC, self).__init__(*args, **kwargs)
        self.predict_fn = predict_fn
        self.uncertainty_fn = uncertainty_fn
        self.save_checkpoint_dir = save_checkpoint_dir
        self.save_every_n_steps = save_every_n_steps
        self.keep_top_n_checkpoints = keep_top_n_checkpoints
        self.disable_training_metrics_computation = disable_training_metrics_computation
        self.eval_every_n_epochs = eval_every_n_epochs
        self._global_training_step = 0
        self._unravel = None
        self.multi_device = False

    @abc.abstractmethod
    def training_loss_step(
        self,
        loss_fun: Callable[[Any], Union[float, Tuple[float, dict]]],
        params: Params,
        batch: Batch,
        mutable: Mutable,
        rng: PRNGKeyArray,
        n_data: int,
        unravel: Optional[Callable[[any], PyTree]] = None,
        calib_params: Optional[CalibParams] = None,
        calib_mutable: Optional[CalibMutable] = None,
        kwargs: FrozenDict[str, Any] = FrozenDict(),
    ) -> Tuple[jnp.ndarray, Dict[str, Any]]:
        pass

    def training_step(
        self,
        state: TrainState,
        batch: Batch,
        loss_fun: Callable,
        rng: PRNGKeyArray,
        n_data: int,
        unravel: Optional[Callable[[any], PyTree]] = None,
        kwargs: FrozenDict[str, Any] = FrozenDict(),
    ) -> Tuple[TrainState, Dict[str, Any]]:
        # ensure to use a different key at each step
        model_key = random.fold_in(rng, state.step)

        grad_fn = value_and_grad(
            lambda params: self.training_loss_step(
                loss_fun,
                params,
                batch,
                state.mutable,
                model_key,
                n_data,
                unravel,
                state.calib_params,
                state.calib_mutable,
                kwargs,
            ),
            has_aux=True,
        )
        (loss, aux), grad = grad_fn(state.params)
        grad, loss = self.sync_gradients_and_loss(grad, loss)

        state = state.apply_gradients(grads=grad, mutable=aux["mutable"])
        return (
            state,
            {
                "loss": loss,
                "outputs": aux["outputs"],
                "logging_kwargs": aux["logging_kwargs"],
            },
        )

    @abc.abstractmethod
    def validation_step(
        self,
        state: TrainState,
        batch: Batch,
        loss_fun: Callable,
        rng: PRNGKeyArray,
        n_data: int,
        metrics: Optional[Tuple[Callable[[jnp.ndarray, Array], float], ...]] = None,
        unravel: Optional[Callable[[any], PyTree]] = None,
        kwargs: FrozenDict[str, Any] = FrozenDict(),
    ) -> Dict[str, jnp.ndarray]:
        pass

    def training_step_end(
        self,
        current_epoch: int,
        state: TrainState,
        aux: Dict[str, Any],
        batch: Batch,
        metrics: Optional[Tuple[Union[Callable[[jnp.ndarray, Array], float], Callable[[jnp.ndarray, jnp.ndarray, Array], float]], ...]],
        callbacks: Optional[List[Callback]] = None,
        kwargs: FrozenDict[str, Any] = FrozenDict(),
    ) -> Tuple[TrainState, Dict[str, jnp.ndarray]]:
        if (self.save_checkpoint_dir is not None
            and self.save_every_n_steps is not None
            and self.save_every_n_steps > 0
            and self._global_training_step >= self.save_every_n_steps
            and self._global_training_step % self.save_every_n_steps == 0
        ):
            self.save_checkpoint(
                state, self.save_checkpoint_dir, keep=self.keep_top_n_checkpoints
            )
        training_losses_and_metrics = {"loss": aux["loss"]}

        if aux["logging_kwargs"] is not None:
            for k, v in aux["logging_kwargs"].items():
                training_losses_and_metrics[k] = v

        if not self.disable_training_metrics_computation and metrics is not None:
<<<<<<< HEAD
            preds = self.predict_fn(aux["outputs"], train=True)
            if self.multi_device:
                training_batch_metrics = self.compute_metrics(
                    preds.reshape((preds.shape[0] * preds.shape[1],) + preds.shape[2:]),
                    batch[1].reshape(
                        (batch[1].shape[0] * batch[1].shape[1],) + batch[1].shape[2:]
                    ),
                    metrics,
                )
=======
            preds = self.predict_fn(aux["outputs"])
            if self.uncertainty_fn is not None:
                uncertainties = self.uncertainty_fn(aux["outputs"])
                if self.multi_device:
                    training_batch_metrics = self.compute_metrics(
                        preds.reshape((preds.shape[0] * preds.shape[1],) + preds.shape[2:]),
                        batch[1].reshape(
                            (batch[1].shape[0] * batch[1].shape[1],) + batch[1].shape[2:]
                        ),
                        metrics,
                        uncertainties.reshape(
                            (uncertainties.shape[0] * uncertainties.shape[1],) + uncertainties.shape[2:]),
                    )
                else:
                    training_batch_metrics = self.compute_metrics(preds, batch[1], metrics, uncertainties)
>>>>>>> 8a99e5b6
            else:
                if self.multi_device:
                    training_batch_metrics = self.compute_metrics(
                        preds.reshape((preds.shape[0] * preds.shape[1],) + preds.shape[2:]),
                        batch[1].reshape(
                            (batch[1].shape[0] * batch[1].shape[1],) + batch[1].shape[2:]
                        ),
                        metrics,
                    )
                else:
                    training_batch_metrics = self.compute_metrics(preds, batch[1], metrics)
            for k, v in training_batch_metrics.items():
                training_losses_and_metrics[k] = v

        state = self._callback_loop(state, callbacks, "training_step_end")
        return state, training_losses_and_metrics

    def training_epoch_start(self, state: TrainState, callbacks: Optional[List[Callback]] = None) -> TrainState:
        return self._callback_loop(state, callbacks, "training_epoch_start")

    def training_epoch_end(
        self, training_losses_and_metrics_current_epoch: List[Dict[str, jnp.ndarray]], state: TrainState, callbacks: Optional[List[Callback]] = None
    ) -> Tuple[TrainState, Dict[str, float]]:
        mean_losses_and_metrics = self._get_mean_losses_and_metrics(
            training_losses_and_metrics_current_epoch
        )
        state = self._callback_loop(state, callbacks, "training_epoch_end")
        return state, mean_losses_and_metrics

    def validation_epoch_end(
        self,
        validation_losses_and_metrics_current_epoch: List[Dict[str, jnp.ndarray]],
        state: TrainState,
    ) -> Dict[str, float]:
        validation_losses_and_metrics_current_epoch = self._get_mean_losses_and_metrics(
            validation_losses_and_metrics_current_epoch
        )
        # early stopping
        improved = self.early_stopping_update(
            validation_losses_and_metrics_current_epoch
        )
        if improved and self.save_checkpoint_dir:
            self.save_checkpoint(state, self.save_checkpoint_dir, force_save=True)
        return validation_losses_and_metrics_current_epoch

    def train(
        self,
        rng: PRNGKeyArray,
        state: TrainState,
        loss_fun: Callable,
        training_dataloader: DataLoader,
        training_dataset_size: int,
        n_epochs: int = 1,
        metrics: Optional[Tuple[Callable[[jnp.ndarray, Array], float], ...]] = None,
        validation_dataloader: Optional[DataLoader] = None,
        validation_dataset_size: Optional[int] = None,
        verbose: bool = True,
        unravel: Optional[Callable[[any], PyTree]] = None,
        callbacks: Optional[List[Callback]] = None,
        **kwargs,
    ) -> Tuple[TrainState, Status]:
        training_kwargs = FrozenDict(kwargs)
        if validation_dataloader:
            assert (
                validation_dataset_size is not None
            ), "`validation_dataset_size` is required when `validation_dataloader` is provided."

        training_losses_and_metrics = collections.defaultdict(list)
        validation_losses_and_metrics = collections.defaultdict(list)

        state, dataloaders, rng = self.on_train_start(
            state, [training_dataloader, validation_dataloader], rng
        )
        training_dataloader, validation_dataloader = dataloaders

        progress_bar = trange(n_epochs, desc="Epoch")
        for epoch in progress_bar:
            # training loop
            (
                state,
                training_losses_and_metrics_current_epoch,
                training_batch_metrics_str,
            ) = self._training_loop(
                epoch,
                loss_fun,
                metrics,
                rng,
                state,
                training_dataloader,
                training_dataset_size,
                training_kwargs,
                verbose,
                progress_bar,
                unravel=unravel,
                callbacks=callbacks,
            )
            # keep track of training losses and metrics [granularity=epoch]
            for k in training_losses_and_metrics_current_epoch.keys():
                training_losses_and_metrics[k].append(
                    training_losses_and_metrics_current_epoch[k]
                )

            # validation loop
            if self.should_perform_validation(validation_dataloader, epoch):
                # performance evaluation on the whole validation dataset
                state = self.on_validation_start(state)
                (
                    validation_losses_and_metrics_current_epoch,
                    validation_epoch_metrics_str,
                ) = self._validation_loop(
                    loss_fun=loss_fun,
                    metrics=metrics,
                    rng=rng,
                    state=state,
                    training_kwargs=training_kwargs,
                    validation_dataloader=validation_dataloader,
                    validation_dataset_size=validation_dataset_size,
                    verbose=verbose,
                    unravel=unravel,
                )
                if verbose:
                    logging.info(
                        f"Epoch: {epoch + 1} | " + validation_epoch_metrics_str
                    )
                # keep track of training losses and metrics [granularity=epoch] and check for early stopping
                for k in validation_losses_and_metrics_current_epoch.keys():
                    validation_losses_and_metrics[k].append(
                        validation_losses_and_metrics_current_epoch[k]
                    )
                # check for early stopping
                if self.is_early_stopping_active and self._early_stopping.should_stop:
                    logging.info("[Early Stopping] Stopping training...")
                    break

        # aggregate
        training_status = {
            k: jnp.array(v) for k, v in training_losses_and_metrics.items()
        }
        validation_status = {
            k: jnp.array(v) for k, v in validation_losses_and_metrics.items()
        }
        status = dict(**training_status, **validation_status)

        state = self.on_train_end(state)
        return state, status

    def _training_loop(
        self,
        current_epoch: int,
        loss_fun: Callable,
        metrics: Optional[Tuple[Callable[[jnp.ndarray, Array], jnp.ndarray], ...]],
        rng: PRNGKeyArray,
        state: TrainState,
        training_dataloader: DataLoader,
        training_dataset_size: int,
        training_kwargs: FrozenDict[str, Any],
        verbose: bool,
        progress_bar: TqdmDecorator,
        unravel: Optional[Callable[[any], PyTree]] = None,
        callbacks: Optional[List[Callback]] = None,
    ) -> Tuple[TrainState, Dict[str, float], str]:
        training_losses_and_metrics_epoch_all_steps = []
        training_batch_metrics_str = ""
        state = self.training_epoch_start(state, callbacks)
        for step, batch in enumerate(training_dataloader):
            # forward and backward pass
            state, aux = self.training_step(
                state,
                batch,
                loss_fun,
                rng,
                training_dataset_size,
                unravel,
                training_kwargs,
            )
            self._global_training_step += 1
            # compute training losses and metrics for the current batch
            state, training_losses_and_metrics_current_batch = self.training_step_end(
                current_epoch=current_epoch,
                state=state,
                aux=aux,
                batch=batch,
                metrics=metrics,
                callbacks=callbacks,
                kwargs=training_kwargs,
            )
            # keep track of training losses and metrics [granularity=batch]
            training_losses_and_metrics_epoch_all_steps.append(
                training_losses_and_metrics_current_batch
            )
            # logging
            if verbose:
                training_batch_metrics_str = " | ".join(
                    [
                        f"{m}: {round(float(v), 5)}"
                        for m, v in training_losses_and_metrics_current_batch.items()
                    ]
                )
                progress_bar.set_description(
                    f"Epoch: {current_epoch + 1} | " + training_batch_metrics_str,
                    refresh=True,
                )

        # compute training losses and metrics avg for the current epoch + other ops (if needed)
        state, training_losses_and_metrics_current_epoch = self.training_epoch_end(
            training_losses_and_metrics_epoch_all_steps, state, callbacks
        )

        return (
            state,
            training_losses_and_metrics_current_epoch,
            training_batch_metrics_str,
        )

    def _validation_loop(
        self,
        loss_fun: Callable,
        metrics: Optional[Tuple[Callable[[jnp.ndarray, Array], float], ...]],
        rng: PRNGKeyArray,
        state: TrainState,
        training_kwargs: FrozenDict[str, Any],
        validation_dataloader: DataLoader,
        validation_dataset_size: int,
        verbose: bool = True,
        unravel: Optional[Callable[[any], PyTree]] = None,
    ) -> Tuple[Dict[str, float], str]:
        validation_losses_and_metrics_epoch_all_steps = []
        validation_epoch_metrics_str = ""
        for batch in validation_dataloader:
            validation_losses_and_metrics_current_batch = self.validation_step(
                state,
                batch,
                loss_fun,
                rng,
                validation_dataset_size,
                metrics,
                unravel,
                training_kwargs,
            )
            validation_losses_and_metrics_epoch_all_steps.append(
                validation_losses_and_metrics_current_batch
            )
        # compute validation losses and metrics for the current epoch
        validation_losses_and_metrics_current_epoch = self.validation_epoch_end(
            validation_losses_and_metrics_epoch_all_steps, state
        )
        # logging
        if verbose:
            validation_epoch_metrics_str = " | ".join(
                [
                    f"{m}: {round(float(v), 5)}"
                    for m, v in validation_losses_and_metrics_current_epoch.items()
                ]
            )
        return validation_losses_and_metrics_current_epoch, validation_epoch_metrics_str

    def _callback_loop(self, state: TrainState, callbacks: Optional[List[Callback]], method_name: str) -> TrainState:
        callbacks = callbacks or []
        for callback in callbacks:
            state = getattr(callback, method_name)(state)
        return state

    def _get_mean_losses_and_metrics(
        self, losses_and_metrics: List[Dict[str, jnp.ndarray]]
    ) -> Dict[str, float]:
        losses_and_metrics = stack_forest(losses_and_metrics)
        losses_and_metrics = tree_map(lambda x: x.mean(), losses_and_metrics)
        return losses_and_metrics

    def should_perform_validation(
        self, validation_dataloader: Optional[DataLoader], epoch: int
    ) -> bool:
        return (
            validation_dataloader is not None
            and self.eval_every_n_epochs > 0
            and epoch % self.eval_every_n_epochs == 0
        )

    @staticmethod
    def sync_gradients_and_loss(
        grad: jnp.ndarray, loss: jnp.ndarray
    ) -> Tuple[jnp.ndarray, jnp.ndarray]:
        return grad, loss

    def on_train_start(
        self,
        state: TrainState,
        dataloaders: List[DataLoader],
        rng: PRNGKeyArray,
    ) -> Tuple[TrainState, List[DataLoader], PRNGKeyArray]:
        return state, dataloaders, rng

    def on_train_end(self, state: TrainState) -> TrainState:
        self.save_checkpoint(
            state,
            save_checkpoint_dir=self.save_checkpoint_dir,
            keep=self.keep_top_n_checkpoints,
            force_save=True,
        )
        return state

    def on_validation_start(self, state: TrainState) -> TrainState:
        return state

    def compute_metrics(
        self,
        preds: Array,
        targets: Array,
        metrics: Optional[Tuple[Callable[[jnp.ndarray, Array], float], ...]],
        uncertainties: Optional[Array] = None
    ) -> Dict[str, float]:
        metrics_vals = {}
        for metric in metrics:
            metrics_vals[metric.__name__] = metric(preds, targets) if uncertainties is None else metric(preds, uncertainties, targets)
        return metrics_vals


class JittedMixin:
    @partial(jax.jit, static_argnums=(0, 3, 5, 6, 7))
    def training_step(
        self,
        state: TrainState,
        batch: Batch,
        loss_fun: Callable,
        rng: PRNGKeyArray,
        n_data: int,
        unravel: Optional[Callable[[any], PyTree]] = None,
        kwargs: FrozenDict[str, Any] = FrozenDict(),
    ) -> Tuple[TrainState, Dict[str, Any]]:
        return super().training_step(state, batch, loss_fun, rng, n_data, unravel, kwargs)

    @partial(jax.jit, static_argnums=(0, 3, 5, 6, 7, 8))
    def validation_step(
        self,
        state: TrainState,
        batch: Batch,
        loss_fun: Callable,
        rng: PRNGKeyArray,
        n_data: int,
        metrics: Optional[Tuple[Callable[[jnp.ndarray, Array], float], ...]] = None,
        unravel: Optional[Callable[[any], PyTree]] = None,
        kwargs: FrozenDict[str, Any] = FrozenDict(),
    ) -> Dict[str, jnp.ndarray]:
        return super().validation_step(
            state, batch, loss_fun, rng, n_data, metrics, unravel, kwargs
        )


class MultiDeviceMixin:
    all_reduce_mean = jax.pmap(lambda x: lax.pmean(x, "x"), "x")

    def __init__(self, *args, **kwargs):
        super().__init__(*args, **kwargs)
        self.multi_device = True

    @staticmethod
    def _add_device_dim_to_input_dataloader(dataloader: DataLoader) -> DataLoader:
        def _reshape_input_batch(batch):
            n_devices = jax.local_device_count()
            if batch.shape[0] % n_devices != 0:
                raise ValueError(
                    f"The size of all batches must be a multiple of {n_devices}, that is the number of "
                    f"available devices. Please set an appropriate batch size in the data loader."
                )
            single_input_shape = batch.shape[1:]
            # reshape to (local_devices, device_batch_size, *single_input_shape)
            return batch.reshape((n_devices, -1) + single_input_shape)

        class DataLoaderWrapper:
            def __init__(self, dataloader):
                self.dataloader = dataloader

            def __iter__(self):
                dataloader = map(
                    lambda batch: tree_map(_reshape_input_batch, batch), self.dataloader
                )
                dataloader = jax_utils.prefetch_to_device(dataloader, 2)
                yield from dataloader

        return DataLoaderWrapper(dataloader) if dataloader is not None else dataloader

    @staticmethod
    def sync_mutable(state: TrainState) -> TrainState:
        return (
            state.replace(mutable=MultiDeviceMixin.all_reduce_mean(state.mutable))
            if state.mutable is not None
            else state
        )

    @staticmethod
    def sync_gradients_and_loss(
        grads: jnp.ndarray, loss: jnp.ndarray
    ) -> Tuple[jnp.ndarray, jnp.ndarray]:
        grad = lax.pmean(grads, axis_name="batch")
        loss = lax.pmean(loss, axis_name="batch")
        return grad, loss

    def save_checkpoint(
        self,
        state: TrainState,
        save_checkpoint_dir: Path,
        keep: int = 1,
        force_save: bool = False,
        prefix: str = "checkpoint_",
    ) -> None:
        state = self.sync_mutable(state)
        state = jax.device_get(tree_map(lambda x: x[0], state))
        return super(MultiDeviceMixin, self).save_checkpoint(
            state, save_checkpoint_dir, keep, force_save, prefix
        )

    def on_train_start(
        self, state: TrainState, dataloaders: List[DataLoader], rng: PRNGKeyArray
    ) -> Tuple[TrainState, List[DataLoader], PRNGKeyArray]:
        state, dataloaders, rng = super(MultiDeviceMixin, self).on_train_start(
            state, dataloaders, rng
        )
        state = jax_utils.replicate(state)
        dataloaders = [
            self._add_device_dim_to_input_dataloader(dl) for dl in dataloaders
        ]
        model_key = random.split(rng, jax.local_device_count())
        return state, dataloaders, model_key

    def on_train_end(self, state: TrainState) -> TrainState:
        state = super(MultiDeviceMixin, self).on_train_end(state)
        return jax.device_get(tree_map(lambda x: x[0], state))

    @partial(jax.pmap, axis_name="batch", static_broadcasted_argnums=(0, 3, 5, 6, 7))
    def training_step(
        self,
        state: TrainState,
        batch: Batch,
        loss_fun: Callable,
        rng: PRNGKeyArray,
        n_data: int,
        unravel: Optional[Callable[[any], PyTree]] = None,
        kwargs: FrozenDict[str, Any] = FrozenDict(),
    ) -> Tuple[TrainState, Dict[str, Any]]:
        return super().training_step(state, batch, loss_fun, rng, n_data, unravel, kwargs)

    def training_step_end(
        self,
        current_epoch: int,
        state: TrainState,
        aux: Dict[str, Any],
        batch: Batch,
        metrics: Optional[Tuple[Callable[[jnp.ndarray, Array], float], ...]],
        callbacks: Optional[List[Callback]] = None,
        kwargs: FrozenDict[str, Any] = FrozenDict(),
    ) -> Tuple[TrainState, Dict[str, jnp.ndarray]]:
        state, training_losses_and_metrics = super(MultiDeviceMixin, self).training_step_end(
            current_epoch, state, aux, batch, metrics, callbacks, kwargs
        )
        return state, tree_map(lambda x: x.mean(), training_losses_and_metrics)

    def on_validation_start(self, state: TrainState) -> TrainState:
        state = super(MultiDeviceMixin, self).on_validation_start(state)
        state = self.sync_mutable(state)
        return state

    @partial(jax.pmap, axis_name="batch", static_broadcasted_argnums=(0, 3, 5, 6, 7, 8))
    def validation_step(
        self,
        state: TrainState,
        batch: Batch,
        loss_fun: Callable,
        rng: PRNGKeyArray,
        n_data: int,
        metrics: Optional[Tuple[Callable[[jnp.ndarray, Array], float], ...]] = None,
        unravel: Optional[Callable[[any], PyTree]] = None,
        kwargs: FrozenDict[str, Any] = FrozenDict(),
    ) -> Dict[str, jnp.ndarray]:
        validation_losses_and_metrics = super().validation_step(
            state, batch, loss_fun, rng, n_data, metrics, unravel, kwargs
        )
        return lax.pmean(validation_losses_and_metrics, axis_name="batch")<|MERGE_RESOLUTION|>--- conflicted
+++ resolved
@@ -17,11 +17,7 @@
 from tqdm.std import tqdm as TqdmDecorator
 
 from fortuna.data.loader import DataLoader
-<<<<<<< HEAD
-from fortuna.prob_model.callbacks.base import Callback
-=======
 from fortuna.training.callback import Callback
->>>>>>> 8a99e5b6
 from fortuna.training.mixin import (InputValidatorMixin,
                                     WithCheckpointingMixin,
                                     WithEarlyStoppingMixin)
@@ -158,18 +154,7 @@
                 training_losses_and_metrics[k] = v
 
         if not self.disable_training_metrics_computation and metrics is not None:
-<<<<<<< HEAD
             preds = self.predict_fn(aux["outputs"], train=True)
-            if self.multi_device:
-                training_batch_metrics = self.compute_metrics(
-                    preds.reshape((preds.shape[0] * preds.shape[1],) + preds.shape[2:]),
-                    batch[1].reshape(
-                        (batch[1].shape[0] * batch[1].shape[1],) + batch[1].shape[2:]
-                    ),
-                    metrics,
-                )
-=======
-            preds = self.predict_fn(aux["outputs"])
             if self.uncertainty_fn is not None:
                 uncertainties = self.uncertainty_fn(aux["outputs"])
                 if self.multi_device:
@@ -184,7 +169,6 @@
                     )
                 else:
                     training_batch_metrics = self.compute_metrics(preds, batch[1], metrics, uncertainties)
->>>>>>> 8a99e5b6
             else:
                 if self.multi_device:
                     training_batch_metrics = self.compute_metrics(
