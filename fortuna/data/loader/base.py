from __future__ import annotations

import abc
from typing import (
    Callable,
    Iterable,
    List,
    Optional,
    Tuple,
    Type,
    TypeVar,
    Union,
)

from flax import jax_utils
import jax
from jax.sharding import PartitionSpec
from jax.tree_util import tree_map

from fortuna.data.loader.utils import (
    IterableData,
    prefetch_to_mesh,
)
from fortuna.partitioner.partition_manager.base import PartitionManager
from fortuna.typing import (
    Array,
    Batch,
    InputData,
    Shape,
    Status,
    Targets,
)

T = TypeVar("T")


class BaseDataLoaderABC(abc.ABC):
    def __init__(self, iterable: IterableData, num_unique_labels: int = None):
        self._iterable = iterable
        self._num_unique_labels = num_unique_labels

    def __iter__(self) -> Iterable[Batch]:
        yield from self._iterable

    @property
    def size(self) -> int:
        """
        The number of data points in the data loader.

        Returns
        -------
        int
            Number of data points.
        """
        c = 0
        for inputs, targets in self:
            if isinstance(inputs, dict):
                inputs = inputs[list(inputs.keys())[0]]
            c += inputs.shape[0]
        return c

    @property
    @abc.abstractmethod
    def num_unique_labels(self) -> Optional[int]:
        """
        Number of unique target labels in the task (classification only)

        Returns
        -------
        int
            Number of unique target labels in the task if it is a classification one.
            Otherwise returns None.
        """
        return self._num_unique_labels

    def __len__(self) -> int:
        """
        The number of batches in the data loader.

        Returns
        -------
        int
            Number of batches.
        """
        return sum(1 for _ in self)

    @property
    @abc.abstractmethod
    def input_shape(self) -> Shape:
        """
        Get the shape of the inputs in the data loader.
        """
        pass

    @abc.abstractmethod
    def to_inputs_loader(self) -> BaseInputsLoader:
        """
        Reduce a data loader to an inputs loader.

        Returns
        -------
        BaseInputsLoader
            The inputs loader derived from the data loader. This will be a concrete instance of a subclass
            of :class:`~fortuna.data.loader.BaseInputsLoader`.
        """
        pass

    @abc.abstractmethod
    def to_targets_loader(self) -> BaseTargetsLoader:
        """
        Reduce a data loader to a targets loader.

        Returns
        -------
        BaseTargetsLoader
            The targets loader derived from the data loader. This will be a concrete instance of a subclass
            of :class:`~fortuna.data.loader.BaseTargetsLoader`.
        """
        pass

    @abc.abstractmethod
    def to_array_targets(self) -> Array:
        """
        Reduce a data loader to an array of target data.

        Returns
        -------
        Array
            Array of input data.
        """
        pass

    @classmethod
    def from_callable_iterable(
        cls: Type[T],
        fun: Callable[
            [],
            Iterable[Batch],
        ],
    ) -> T:
        """
        Transform a callable iterable into a concrete instance of a subclass of
        :class:`~fortuna.data.loader.BaseDataLoader`.

        Parameters
        ----------
        fun: Callable[[], Iterable[Batch]]
            A callable iterable of tuples of input and target arrays.

        Returns
        -------
        T
            A concrete instance of a subclass of :class:`~fortuna.data.loader.BaseDataLoader`.
        """
        return cls(iterable=IterableData.from_callable(fun))

    @classmethod
    def from_iterable(
        cls: Type[T],
        iterable: Iterable[Batch],
    ) -> T:
        """
        Transform an iterable into a concrete instance of a subclass of
        :class:`~fortuna.data.loader.BaseDataLoader`.

        Parameters
        ----------
        iterable: Iterable[Batch]
            An iterable of tuples of input and target arrays.

        Returns
        -------
        T
            A concrete instance of a subclass of :class:`~fortuna.data.loader.BaseDataLoader`.
        """
        return cls(iterable=IterableData.from_iterable(iterable))

    @classmethod
    def from_tensorflow_data_loader(cls: Type[T], tf_data_loader) -> T:
        """
        Transform a TensorFlow data loader into a concrete instance of a subclass of
        :class:`~fortuna.data.loader.BaseDataLoader`.

        Parameters
        ----------
        tf_data_loader
            A TensorFlow data loader where each batch is a tuple of input and target Tensors.

        Returns
        -------
        T
            A concrete instance of a subclass of :class:`~fortuna.data.loader.BaseDataLoader`.
        """
        return cls(iterable=IterableData.from_tf_data_loader(tf_data_loader))

    @classmethod
    def from_torch_data_loader(cls: Type[T], torch_data_loader) -> T:
        """
        Transform a PyTorch data loader into a concrete instance of a subclass of
        :class:`~fortuna.data.loader.BaseDataLoader`.

        Parameters
        ----------
        torch_data_loader
            A PyTorch data loader where each batch is a tuple of input and target Tensors.

        Returns
        -------
        T
            A concrete instance of a subclass of :class:`~fortuna.data.loader.BaseDataLoader`.
        """
        return cls(iterable=IterableData.from_torch_data_loader(torch_data_loader))

    @classmethod
    def from_inputs_loaders(
        cls: Type[T],
        inputs_loaders: List[BaseInputsLoader],
        targets: List[int],
        how: str = "interpose",
    ) -> T:
        """
        Transform a list of inputs loader into a concrete instance of a subclass of
        :class:`~fortuna.data.loader.BaseDataLoader`. The newly created data loader is formed out
        of concatenated batches of inputs and the respective assigned target variable.

        Parameters
        ----------
        inputs_loaders: List[BaseInputsLoader]
            A list of inputs loaders.
        targets: List[int]
            A target variable for each inputs loader.
        how: str
            How the input_loaders will be combined: 'interpose' will interpose the input_loaders based on their
            batch sizes; 'concatenate' will ignore batch size and concatenate them.

        Returns
        -------
        T
            A concrete instance of a subclass of :class:`~fortuna.data.loader.BaseDataLoader`.
            The data loader object is formed by the concatenated batches of inputs, and the assigned targets.
        """
        return cls(
            iterable=IterableData.inputs_loaders_to_batch_iterable(
                inputs_loaders=inputs_loaders, targets=targets, how=how
            )
        )

    def to_transformed_data_loader(
        self: T,
        transform: Callable[
            [InputData, Array, Status], Tuple[InputData, Array, Status]
        ],
        status: Optional[Status] = None,
    ) -> T:
        """
        Transform the batches of an existing data loader.

        Parameters
        ----------
        transform : Callable[[InputData, Array, Status], Tuple[InputData, Array, Status]]
            A transformation function. It takes a batch and returns its transformation. A status may be updated
            during the process.
        status : Optional[Status]
            An initial status. This may include pre-computed objects used by the transformation.

        Returns
        -------
        T
            A concrete instance of a subclass of :class:`~fortuna.data.loader.BaseDataLoader`.
        """
        cls = self.__class__
        return cls(
            IterableData.transform_data_loader(
                loader=self, transform_fn=transform, status=status
            )
        )


class BaseInputsLoader:
    def __init__(self, iterable):
        self._iterable = iterable

    def __iter__(self) -> Iterable[InputData]:
        yield from self._iterable

    @property
    def size(self) -> int:
        """
        The number of data points in the inputs loader.

        Returns
        -------
        int
            Number of data points.
        """
        c = 0
        for inputs in self:
            if isinstance(inputs, dict):
                inputs = inputs[list(inputs.keys())[0]]
            c += inputs.shape[0]
        return c

    @property
    def input_shape(self) -> Shape:
        """Get the shape of the inputs in the inputs loader."""

        def fun():
            for inputs in self:
                if isinstance(inputs, dict):
                    input_shape = {k: v.shape[1:] for k, v in inputs.items()}
                else:
                    input_shape = inputs.shape[1:]
                break
            return input_shape

        return fun()

    def __len__(self) -> int:
        """
        The number of batches in the inputs loader.

        Returns
        -------
        int
            Number of batches.
        """
        return sum(1 for _ in self)

    @classmethod
    def from_data_loader(cls: Type[T], data_loader: BaseDataLoaderABC) -> T:
        """
        Reduce a data loader to an inputs loader.

        Parameters
        ----------
        data_loader : DataLoader
            A data loader.

        Returns
        -------
        T
            A concrete instance of a subclass of :class:`~fortuna.data.loader.BaseInputsLoader`.
        """
        return cls(iterable=IterableData.data_loader_to_inputs_iterable(data_loader))

    @classmethod
    def from_callable_iterable(
        cls: Type[T],
        fun: Callable[[], Iterable[InputData]],
    ) -> T:
        """
        Transform a callable iterable into a concrete instance of a subclass of
        :class:`~fortuna.data.loader.BaseInputsLoader`

        Parameters
        ----------
        fun: Callable[[], Iterable[InputData]]
            A callable iterable of input data.

        Returns
        -------
        T
            A concrete instance of a subclass of :class:`~fortuna.data.loader.BaseInputsLoader`.
        """
        return cls(iterable=IterableData.from_callable(fun))

    @classmethod
    def from_iterable(
        cls: Type[T],
        iterable: Iterable[InputData],
    ) -> T:
        """
        Transform an iterable into a concrete instance of a subclass of
        :class:`~fortuna.data.loader.BaseInputsLoader`

        Parameters
        ----------
        iterable: Iterable[InputData]
            An iterable of input data.

        Returns
        -------
        T
            A concrete instance of a subclass of :class:`~fortuna.data.loader.BaseInputsLoader`.
        """
        return cls(iterable=IterableData.from_iterable(iterable))

    def to_transformed_inputs_loader(
        self: T,
        transform: Callable[[InputData, Status], Tuple[InputData, Status]],
        status: Optional[Status] = None,
    ) -> T:
        """
        From an existing loader of inputs, create a loader with transformed inputs.

        Parameters
        ----------
        transform : Callable[[Array, Status], Tuple[Array, Status]]
            A transformation function. It takes a batch of inputs and returns their transformation.
        status : Optional[Status]
            An initial status. This may include pre-computed objects used by the transformation.

        Returns
        -------
        T
            A concrete instance of a subclass of :class:`~fortuna.data.loader.BaseInputsLoader`.
        """
        cls = self.__class__
        return cls(
            IterableData.transform_inputs_or_targets_loader(
                loader=self, transform_fn=transform, status=status
            )
        )


class BaseTargetsLoader:
    """
    A targets loader class.
    """

    def __init__(self, iterable):
        self._iterable = iterable

    def __iter__(self) -> Iterable[Targets]:
        yield from self._iterable

    @property
    def size(self) -> int:
        """
        The number of data points in the targets loader.

        Returns
        -------
        int
            Number of data points.
        """
        c = 0
        for targets in self:
            c += targets.shape[0]
        return c

    def __len__(self) -> int:
        """
        The number of batches in the targets loader.

        Returns
        -------
        int
            Number of batches.
        """
        return sum(1 for _ in self)

    @classmethod
    def from_data_loader(cls: Type[T], data_loader: BaseDataLoaderABC) -> T:
        """
        Reduce a data loader to a targets loader.

        Parameters
        ----------
        data_loader : DataLoader
            A data loader.

        Returns
        -------
        T
            A concrete instance of a subclass of :class:`~fortuna.data.loader.BaseTargetsLoader`.
        """
        return IterableData.data_loader_to_targets_iterable(data_loader)

    @classmethod
    def from_callable_iterable(
        cls: Type[T],
        fun: Callable[[], Iterable[Array]],
    ) -> T:
        """
        Transform a callable iterable into a concrete instance of a subclass of
        :class:`~fortuna.data.loader.BaseTargetsLoader`.

        Parameters
        ----------
        fun: Callable[[], Iterable[Union[Batch, InputData, Array]]],
            A callable iterable of target arrays.

        Returns
        -------
        T
            A concrete instance of a subclass of :class:`~fortuna.data.loader.BaseTargetsLoader`.
        """
        return cls(iterable=IterableData.from_callable(fun))

    @classmethod
    def from_iterable(
        cls: Type[T],
        iterable: Iterable[Array],
    ) -> T:
        """
        Transform an iterable into a concrete instance of a subclass of
        :class:`~fortuna.data.loader.BaseTargetsLoader`.

        Parameters
        ----------
        iterable: Iterable[Array]
            An iterable of target arrays.

        Returns
        -------
        T
           A concrete instance of a subclass of :class:`~fortuna.data.loader.BaseTargetsLoader`.
        """
        return cls(iterable=IterableData.from_iterable(iterable))

    def to_transformed_targets_loader(
        self: T,
        transform: Callable[[Array, Status], Tuple[Array, Status]],
        status: Optional[Status] = None,
    ) -> T:
        """
        From an existing loader of targets, create a loader with transformed targets.

        Parameters
        ----------
        transform : Callable[[Array, Status], Tuple[Array, Status]]
            A transformation function. It takes a batch of targets and returns their transformation. A status may be
            updated during the process.
        status : Optional[Status]
            An initial status. This may include pre-computed objects used by the transformation.

        Returns
        -------
        T
            A concrete instance of a subclass of :class:`~fortuna.data.loader.BaseTargetsLoader`.
        """
        cls = self.__class__
        return cls(
            IterableData.transform_inputs_or_targets_loader(
                loader=self, transform_fn=transform, status=status
            )
        )


class DeviceDimensionAugmentedLoader:
    def __init__(self, loader):
        self._loader = loader

    @staticmethod
    def _reshape_inputs(inputs):
        n_devices = jax.local_device_count()
        if inputs.shape[0] % n_devices != 0:
            raise ValueError(
                f"The size of all batches of inputs must be a multiple of {n_devices}, that is the number of "
                f"available devices. However, a batch of inputs with shape {inputs.shape[0]} was found. "
                f"Please set an appropriate batch size."
            )
        return inputs.reshape((n_devices, -1) + inputs.shape[1:])

    def __iter__(self, *args, **kwargs):
        loader = map(lambda batch: tree_map(self._reshape_inputs, batch), self._loader)
        loader = jax_utils.prefetch_to_device(loader, 2)
        yield from loader


<<<<<<< HEAD
class ShardedPrefetchedLoader:
    def __init__(
        self,
        loader,
        partition_manager: Optional[PartitionManager] = None,
        partition_spec: Optional[PartitionSpec] = None,
    ):
        self._loader = loader
        self.partition_manager = partition_manager
        self.partition_spec = partition_spec

    def __iter__(self, *args, **kwargs):
        loader = prefetch_to_mesh(
            iter(self._loader),
            2,
            self.partition_manager.partitioner.mesh,
            self.partition_spec,
        )
        yield from loader
=======
class ConcatenatedLoader:
    def __init__(
        self,
        loaders: List[Any],
    ):
        self._loaders = loaders

    def __iter__(self, *args, **kwargs):
        for loader in self._loaders:
            yield from loader
>>>>>>> 23629984
<|MERGE_RESOLUTION|>--- conflicted
+++ resolved
@@ -2,6 +2,7 @@
 
 import abc
 from typing import (
+    Any,
     Callable,
     Iterable,
     List,
@@ -9,7 +10,6 @@
     Tuple,
     Type,
     TypeVar,
-    Union,
 )
 
 from flax import jax_utils
@@ -559,7 +559,6 @@
         yield from loader
 
 
-<<<<<<< HEAD
 class ShardedPrefetchedLoader:
     def __init__(
         self,
@@ -579,7 +578,8 @@
             self.partition_spec,
         )
         yield from loader
-=======
+
+
 class ConcatenatedLoader:
     def __init__(
         self,
@@ -589,5 +589,4 @@
 
     def __iter__(self, *args, **kwargs):
         for loader in self._loaders:
-            yield from loader
->>>>>>> 23629984
+            yield from loader