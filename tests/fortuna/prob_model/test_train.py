import tempfile

from fortuna.data.loader import DataLoader
from fortuna.metric.classification import accuracy
from fortuna.metric.regression import rmse
from fortuna.prob_model import (CalibConfig,CalibOptimizer, SNGPPosteriorApproximator)
from fortuna.prob_model.classification import ProbClassifier
from fortuna.prob_model import FitConfig, FitMonitor
from fortuna.prob_model.fit_config.checkpointer import FitCheckpointer
from fortuna.prob_model.fit_config.optimizer import FitOptimizer
from fortuna.prob_model.posterior.deep_ensemble.deep_ensemble_posterior import \
    DeepEnsemblePosteriorApproximator
from fortuna.prob_model.posterior.laplace.laplace_posterior import \
    LaplacePosteriorApproximator
from fortuna.prob_model.posterior.map.map_approximator import \
    MAPPosteriorApproximator
from fortuna.prob_model.posterior.normalizing_flow.advi.advi_posterior import \
    ADVIPosteriorApproximator
from fortuna.prob_model.posterior.swag.swag_posterior import \
    SWAGPosteriorApproximator
from fortuna.prob_model.regression import ProbRegressor
from tests.make_data import make_array_random_data
from tests.make_model import MyModel, MyModelWithSpectralNorm
import numpy as np
import pytest

np.random.seed(42)

OUTPUT_DIM = 2

TASKS = ["regression", "classification"]
METHODS = {
    # "map": MAPPosteriorApproximator(),
    # "advi": ADVIPosteriorApproximator(),
    # "laplace": LaplacePosteriorApproximator(),
    "swag": SWAGPosteriorApproximator(rank=2),
    # "deep_ensemble": DeepEnsemblePosteriorApproximator(ensemble_size=2),
    # "sngp": SNGPPosteriorApproximator(output_dim=OUTPUT_DIM)
}
TASKS_METHODS = [(task, method) for task in TASKS for method in METHODS if (task, method) != ("regression", "sngp")]
TASKS_IDS = [t + "-" + m for t, m in TASKS_METHODS]


def make_data_loader(task, n_data, input_shape, output_dim, batch_size):
    x_train, y_train = make_array_random_data(
        n_data=n_data,
        shape_inputs=input_shape,
        output_dim=output_dim,
        output_type="continuous" if task == "regression" else "discrete",
    )
    x_train /= np.max(x_train)
    if task == "regression":
        y_train /= np.max(y_train)
    return DataLoader.from_array_data((x_train, y_train), batch_size=batch_size)


@pytest.mark.parametrize("task, method", TASKS_METHODS, ids=TASKS_IDS)
def test_dryrun(task, method):
    batch_size = 32
    input_shape = (3,)
    n_data = 100

    train_data_loader = make_data_loader(task, n_data, input_shape, OUTPUT_DIM, batch_size)
    val_data_loader = make_data_loader(task, n_data, input_shape, OUTPUT_DIM, batch_size)
    calib_data_loader = make_data_loader(task, n_data, input_shape, OUTPUT_DIM, batch_size)

    freeze_fun = lambda p, v: "trainable" if "l2" in p and "model" in p else "frozen"

<<<<<<< HEAD
    fit_config = lambda restore_path, start_current, save_dir, dump_state, save_n_steps, freeze: FitConfig(
=======
    fit_config = lambda restore_path, start_current, save_dir, dump_state, freeze: FitConfig(
>>>>>>> c67f48a3
            optimizer=FitOptimizer(
                n_epochs=3,
                freeze_fun=freeze
            ),
            monitor=FitMonitor(
                metrics=(accuracy if task == "classification" else rmse,)
            ),
            checkpointer=FitCheckpointer(
                start_from_current_state=start_current,
                restore_checkpoint_path=restore_path,
                save_checkpoint_dir=save_dir,
<<<<<<< HEAD
                dump_state=dump_state,
                save_every_n_steps=save_n_steps
=======
                dump_state=dump_state
>>>>>>> c67f48a3
            )
        )

    calib_config = CalibConfig(
        optimizer=CalibOptimizer(n_epochs=3)
    )

<<<<<<< HEAD
    def train_and_sample(restore_path=None, start_current=False, save_dir=None, dump_state=False, save_n_steps=None, freeze=None, map_fit_config=None):
=======
    def train_and_sample(restore_path=None, start_current=False, save_dir=None, dump_state=False, freeze=None, map_fit_config=None):
>>>>>>> c67f48a3
        prob_model.train(
            train_data_loader=train_data_loader,
            val_data_loader=val_data_loader,
            calib_data_loader=calib_data_loader,
<<<<<<< HEAD
            fit_config=fit_config(restore_path, start_current, save_dir, dump_state, save_n_steps, freeze),
=======
            fit_config=fit_config(restore_path, start_current, save_dir, dump_state, freeze),
>>>>>>> c67f48a3
            calib_config=calib_config,
            map_fit_config=map_fit_config
        )
        if method in ["swag"]:
            sample = prob_model.posterior.sample(inputs_loader=train_data_loader.to_inputs_loader())
        else:
            sample = prob_model.posterior.sample()

    if task == "regression":
        prob_model = ProbRegressor(
            model=MyModel(OUTPUT_DIM),
            likelihood_log_variance_model=MyModel(OUTPUT_DIM),
            posterior_approximator=METHODS[method]
        )
    else:
        prob_model = ProbClassifier(
            model=MyModel(OUTPUT_DIM) if method != "sngp" else MyModelWithSpectralNorm(OUTPUT_DIM),
            posterior_approximator=METHODS[method]
        )

<<<<<<< HEAD
    train_and_sample(
        map_fit_config=fit_config(
            restore_path=None,
            start_current=None,
            save_dir=None,
            dump_state=False,
            save_n_steps=None,
            freeze=None
        )
    )
=======
    train_and_sample(map_fit_config=fit_config(restore_path=None, start_current=None, save_dir=None, dump_state=False, freeze=None))
>>>>>>> c67f48a3
    train_and_sample(start_current=True)
    if method not in ["laplace", "swag"]:
        train_and_sample()

    with tempfile.TemporaryDirectory() as tmp_dir:
<<<<<<< HEAD
        train_and_sample(map_fit_config=fit_config(restore_path=None, start_current=None, save_dir=None, dump_state=False, save_n_steps=None, freeze=None), save_dir=tmp_dir, save_n_steps=2, dump_state=True)
=======
        train_and_sample(map_fit_config=fit_config(restore_path=None, start_current=None, save_dir=None, dump_state=False, freeze=None), save_dir=tmp_dir, dump_state=True)
>>>>>>> c67f48a3
        train_and_sample(restore_path=tmp_dir)
        if method not in ["laplace", "swag"]:
            train_and_sample(freeze=freeze_fun)
        train_and_sample(start_current=True, freeze=freeze_fun)
        train_and_sample(save_dir=tmp_dir, dump_state=True, restore_path=tmp_dir, freeze=freeze_fun)
        train_and_sample(save_dir=tmp_dir, dump_state=True, restore_path=tmp_dir, freeze=freeze_fun)
        train_and_sample(map_fit_config=fit_config(restore_path=None, start_current=None, save_dir=None, dump_state=False, freeze=None), save_dir=tmp_dir, dump_state=True, freeze=freeze_fun)<|MERGE_RESOLUTION|>--- conflicted
+++ resolved
@@ -30,12 +30,12 @@
 
 TASKS = ["regression", "classification"]
 METHODS = {
-    # "map": MAPPosteriorApproximator(),
-    # "advi": ADVIPosteriorApproximator(),
-    # "laplace": LaplacePosteriorApproximator(),
+    "map": MAPPosteriorApproximator(),
+    "advi": ADVIPosteriorApproximator(),
+    "laplace": LaplacePosteriorApproximator(),
     "swag": SWAGPosteriorApproximator(rank=2),
-    # "deep_ensemble": DeepEnsemblePosteriorApproximator(ensemble_size=2),
-    # "sngp": SNGPPosteriorApproximator(output_dim=OUTPUT_DIM)
+    "deep_ensemble": DeepEnsemblePosteriorApproximator(ensemble_size=2),
+    "sngp": SNGPPosteriorApproximator(output_dim=OUTPUT_DIM)
 }
 TASKS_METHODS = [(task, method) for task in TASKS for method in METHODS if (task, method) != ("regression", "sngp")]
 TASKS_IDS = [t + "-" + m for t, m in TASKS_METHODS]
@@ -66,11 +66,7 @@
 
     freeze_fun = lambda p, v: "trainable" if "l2" in p and "model" in p else "frozen"
 
-<<<<<<< HEAD
-    fit_config = lambda restore_path, start_current, save_dir, dump_state, save_n_steps, freeze: FitConfig(
-=======
     fit_config = lambda restore_path, start_current, save_dir, dump_state, freeze: FitConfig(
->>>>>>> c67f48a3
             optimizer=FitOptimizer(
                 n_epochs=3,
                 freeze_fun=freeze
@@ -82,12 +78,7 @@
                 start_from_current_state=start_current,
                 restore_checkpoint_path=restore_path,
                 save_checkpoint_dir=save_dir,
-<<<<<<< HEAD
-                dump_state=dump_state,
-                save_every_n_steps=save_n_steps
-=======
                 dump_state=dump_state
->>>>>>> c67f48a3
             )
         )
 
@@ -95,20 +86,12 @@
         optimizer=CalibOptimizer(n_epochs=3)
     )
 
-<<<<<<< HEAD
-    def train_and_sample(restore_path=None, start_current=False, save_dir=None, dump_state=False, save_n_steps=None, freeze=None, map_fit_config=None):
-=======
     def train_and_sample(restore_path=None, start_current=False, save_dir=None, dump_state=False, freeze=None, map_fit_config=None):
->>>>>>> c67f48a3
         prob_model.train(
             train_data_loader=train_data_loader,
             val_data_loader=val_data_loader,
             calib_data_loader=calib_data_loader,
-<<<<<<< HEAD
-            fit_config=fit_config(restore_path, start_current, save_dir, dump_state, save_n_steps, freeze),
-=======
             fit_config=fit_config(restore_path, start_current, save_dir, dump_state, freeze),
->>>>>>> c67f48a3
             calib_config=calib_config,
             map_fit_config=map_fit_config
         )
@@ -129,30 +112,13 @@
             posterior_approximator=METHODS[method]
         )
 
-<<<<<<< HEAD
-    train_and_sample(
-        map_fit_config=fit_config(
-            restore_path=None,
-            start_current=None,
-            save_dir=None,
-            dump_state=False,
-            save_n_steps=None,
-            freeze=None
-        )
-    )
-=======
     train_and_sample(map_fit_config=fit_config(restore_path=None, start_current=None, save_dir=None, dump_state=False, freeze=None))
->>>>>>> c67f48a3
     train_and_sample(start_current=True)
     if method not in ["laplace", "swag"]:
         train_and_sample()
 
     with tempfile.TemporaryDirectory() as tmp_dir:
-<<<<<<< HEAD
-        train_and_sample(map_fit_config=fit_config(restore_path=None, start_current=None, save_dir=None, dump_state=False, save_n_steps=None, freeze=None), save_dir=tmp_dir, save_n_steps=2, dump_state=True)
-=======
         train_and_sample(map_fit_config=fit_config(restore_path=None, start_current=None, save_dir=None, dump_state=False, freeze=None), save_dir=tmp_dir, dump_state=True)
->>>>>>> c67f48a3
         train_and_sample(restore_path=tmp_dir)
         if method not in ["laplace", "swag"]:
             train_and_sample(freeze=freeze_fun)
